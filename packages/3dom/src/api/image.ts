--- conflicted
+++ resolved
@@ -52,11 +52,7 @@
   }
 
   async setURI(uri: string|null): Promise<void> {
-<<<<<<< HEAD
-    this[$kernel].mutate(this, 'uri', uri);
-=======
     await this[$kernel].mutate(this, 'uri', uri);
->>>>>>> f2dae234
     this[$uri] = uri;
   }
 }