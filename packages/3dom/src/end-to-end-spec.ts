/* @license
 * Copyright 2020 Google LLC. All Rights Reserved.
 * Licensed under the Apache License, Version 2.0 (the 'License');
 * you may not use this file except in compliance with the License.
 * You may obtain a copy of the License at
 *
 *     http://www.apache.org/licenses/LICENSE-2.0
 *
 * Unless required by applicable law or agreed to in writing, software
 * distributed under the License is distributed on an 'AS IS' BASIS,
 * WITHOUT WARRANTIES OR CONDITIONS OF ANY KIND, either express or implied.
 * See the License for the specific language governing permissions and
 * limitations under the License.
 */

<<<<<<< HEAD
/*
=======
import {GLTF} from 'three/examples/jsm/loaders/GLTFLoader';
>>>>>>> f2dae234
import {Object3D} from 'three/src/core/Object3D.js';
import {MeshStandardMaterial} from
'three/src/materials/MeshStandardMaterial.js'; import {Mesh} from
'three/src/objects/Mesh.js';

<<<<<<< HEAD
import {ThreeDOMCapability} from './api.js';
import {ThreeDOMExecutionContext} from './context.js';
import {CorrelatedSceneGraph} from
'./facade/three-js/correlated-scene-graph.js'; import {ModelGraft} from
'./facade/three-js/model-graft.js'; import {assetPath, loadThreeGLTF,
waitForEvent} from './test-helpers.js';
=======
import {ModelKernel} from './api/model-kernel.js';
import {ModelGraftManipulator} from './facade/model-graft-manipulator.js';
import {CorrelatedSceneGraph} from './facade/three-js/correlated-scene-graph.js';
import {ModelGraft} from './facade/three-js/model-graft.js';
import {assetPath, loadThreeGLTF} from './test-helpers.js';
>>>>>>> f2dae234

const prepareConstructsFor = async (url: string) => {
  const glTF = await loadThreeGLTF(url);
  const graft = new ModelGraft(url, CorrelatedSceneGraph.from(glTF));

<<<<<<< HEAD
const prepareConstructsFor =
   async (url: string, capabilities: ThreeDOMCapability[] = []) => {
 const gltf = await loadThreeGLTF(url);
 const executionContext = new ThreeDOMExecutionContext(capabilities);
 const graft = new ModelGraft(url, CorrelatedSceneGraph.from(gltf));

 return {executionContext, graft, gltf};
=======
  const {port1, port2} = new MessageChannel();
  const graftManipulator = new ModelGraftManipulator(graft, port1);
  const modelKernel = new ModelKernel(port2, graft.model.toJSON());

  return {graftManipulator, modelKernel, glTF};
>>>>>>> f2dae234
};

const imageURL = (() => {
 const canvas = document.createElement('canvas');

 return (width: number, height: number): string => {
   canvas.width = width;
   canvas.height = height;

   return canvas.toDataURL();
 };
})();

suite('end-to-end', () => {
<<<<<<< HEAD
 test('can operate on a scene graph via a custom script in a worker', async ()
=> { const {executionContext, graft, gltf} = await
prepareConstructsFor(ASTRONAUT_GLB_PATH, ['material-properties']);

   // Note that this lookup is specific to the Astronaut model and will need
   // to be adapted in case the model changes:
   const material =
       ((gltf.scene.children[0] as Object3D).children[0] as Mesh).material as
       MeshStandardMaterial;

   executionContext.changeModel(graft);

   executionContext.eval(
       'model.materials[0].pbrMetallicRoughness.setBaseColorFactor([0, 0, 1])');

   await waitForEvent(graft, 'mutation');

   expect(material.color.r).to.be.equal(0);
   expect(material.color.b).to.be.equal(1);
 });

 test('can operate on the artifact of a Three.js GLTFLoader', async () => {
   const {executionContext, graft, gltf} =
       await prepareConstructsFor(ASTRONAUT_GLB_PATH, ['material-properties']);

   const material = (gltf.scene.children[0]!.children[0] as Mesh).material as
       MeshStandardMaterial;

   executionContext.changeModel(graft);

   executionContext.eval(
       'model.materials[0].pbrMetallicRoughness.setBaseColorFactor([0, 0, 1])');

   await waitForEvent(graft, 'mutation');

   expect(material.color.r).to.be.equal(0);
   expect(material.color.b).to.be.equal(1);
 });

 test('expresses the name of a material in the worklet context', async () => {
   const {executionContext, graft, gltf} = await prepareConstructsFor(
       ASTRONAUT_GLB_PATH, ['messaging', 'material-properties']);

   const material = (gltf.scene.children[0]!.children[0] as Mesh).material as
       MeshStandardMaterial;

   executionContext.changeModel(graft);

   const messageEventArrives =
       waitForEvent<MessageEvent>(executionContext.worker, 'message');
   executionContext.eval('self.postMessage(model.materials[0].name)');

   const messageEvent = await messageEventArrives;

   expect(messageEvent.data).to.be.ok;
   expect(messageEvent.data).to.not.be.equal('');
   expect(messageEvent.data).to.be.equal(material.name);
 });

 suite('configuring textures', () => {
   test('can change the base color texture image', async () => {
     const {executionContext, graft, gltf} = await prepareConstructsFor(
         ASTRONAUT_GLB_PATH, ['messaging', 'material-properties', 'textures']);
     const textureURL = imageURL(64, 64);

     executionContext.changeModel(graft);

     executionContext.eval(`
self.addEventListener('message', function(event) {
 var textureURL = event.data;
 model.materials[0].pbrMetallicRoughness.baseColorTexture.texture.source.setURI(textureURL);
});
=======
  suite('with Astronaut.glb', () => {
    let manipulator: ModelGraftManipulator;
    let kernel: ModelKernel;
    let gltf: GLTF;
    let material: MeshStandardMaterial;

    setup(async () => {
      const {graftManipulator, modelKernel, glTF} =
          await prepareConstructsFor(assetPath('models/Astronaut.glb'));
      manipulator = graftManipulator;
      kernel = modelKernel;
      gltf = glTF;
      // Note that this lookup is specific to the Astronaut model and will need
      // to be adapted in case the model changes:
      material =
          ((gltf.scene.children[0] as Object3D).children[0] as Mesh).material as
          MeshStandardMaterial;
    });

    teardown(() => {
      manipulator.dispose();
      kernel.deactivate();
    });

    test(
        'can operate on a scene graph and the artifact of a Three.js GLTFLoader',
        async () => {
          await kernel.model.materials[0]
              .pbrMetallicRoughness.setBaseColorFactor([0, 0, 1, 1]);

          expect(material.color.r).to.be.equal(0);
          expect(material.color.b).to.be.equal(1);

          const color =
              kernel.model.materials[0].pbrMetallicRoughness.baseColorFactor;

          expect(color[0]).to.be.equal(0);
          expect(color[2]).to.be.equal(1);
        });
>>>>>>> f2dae234

    test('expresses the name of a material', async () => {
      const name = kernel.model.materials[0].name;

<<<<<<< HEAD
     await waitForEvent(executionContext.worker, 'message');

     executionContext.worker.postMessage(textureURL);

     await waitForEvent(graft, 'mutation');

     const material = (gltf.scene.children[0]!.children[0] as Mesh).material as
         MeshStandardMaterial;

     expect(material.map?.image.src).to.be.equal(textureURL);
   });
 });

 suite('scene graph order', () => {
   test('orders materials deterministically', async () => {
     const {executionContext, graft} = await prepareConstructsFor(
         ORDER_TEST_GLB_PATH, ['messaging', 'material-properties']);


     executionContext.changeModel(graft);

     const messageEventArrives =
         waitForEvent<MessageEvent>(executionContext.worker, 'message');

     executionContext.eval(`
var materialNames = model.materials.map(function (material) {
 return material.name;
});

self.postMessage(JSON.stringify(materialNames));
     `);

     const messageEvent = await messageEventArrives;
     const materialNames = JSON.parse(messageEvent.data);

     expect(materialNames).to.be.deep.equal([
       'Material0',
       'Material1',
       'Material2',
     ]);
   });
 });
});
**/
=======
      expect(name).to.be.ok;
      expect(name).to.not.be.equal('');
      expect(name).to.be.equal(material.name);
    });

    suite('configuring textures', () => {
      test('can change the base color texture image', async () => {
        const textureURL = imageURL(64, 64);

        const texture = kernel.model.materials[0]
                            .pbrMetallicRoughness.baseColorTexture!.texture!;

        await texture.source!.setURI(textureURL);

        expect(texture.source!.uri).to.be.equal(textureURL);
        expect(material.map!.image.src).to.be.equal(textureURL);
      });
    });
  });

  suite('with order-test.glb', () => {
    let manipulator: ModelGraftManipulator;
    let kernel: ModelKernel;

    setup(async () => {
      const {graftManipulator, modelKernel} = await prepareConstructsFor(
          assetPath('models/order-test/order-test.glb'));
      manipulator = graftManipulator;
      kernel = modelKernel;
    });

    teardown(() => {
      manipulator.dispose();
      kernel.deactivate();
    });

    suite('scene graph order', () => {
      test('orders materials deterministically', async () => {
        const materialNames = kernel.model.materials.map(function(material) {
          return material.name;
        });

        expect(materialNames).to.be.deep.equal([
          'Material0',
          'Material1',
          'Material2',
        ]);
      });
    });
  });
});
>>>>>>> f2dae234
<|MERGE_RESOLUTION|>--- conflicted
+++ resolved
@@ -13,138 +13,40 @@
  * limitations under the License.
  */
 
-<<<<<<< HEAD
-/*
-=======
 import {GLTF} from 'three/examples/jsm/loaders/GLTFLoader';
->>>>>>> f2dae234
 import {Object3D} from 'three/src/core/Object3D.js';
-import {MeshStandardMaterial} from
-'three/src/materials/MeshStandardMaterial.js'; import {Mesh} from
-'three/src/objects/Mesh.js';
+import {MeshStandardMaterial} from 'three/src/materials/MeshStandardMaterial.js';
+import {Mesh} from 'three/src/objects/Mesh.js';
 
-<<<<<<< HEAD
-import {ThreeDOMCapability} from './api.js';
-import {ThreeDOMExecutionContext} from './context.js';
-import {CorrelatedSceneGraph} from
-'./facade/three-js/correlated-scene-graph.js'; import {ModelGraft} from
-'./facade/three-js/model-graft.js'; import {assetPath, loadThreeGLTF,
-waitForEvent} from './test-helpers.js';
-=======
 import {ModelKernel} from './api/model-kernel.js';
 import {ModelGraftManipulator} from './facade/model-graft-manipulator.js';
 import {CorrelatedSceneGraph} from './facade/three-js/correlated-scene-graph.js';
 import {ModelGraft} from './facade/three-js/model-graft.js';
 import {assetPath, loadThreeGLTF} from './test-helpers.js';
->>>>>>> f2dae234
 
 const prepareConstructsFor = async (url: string) => {
   const glTF = await loadThreeGLTF(url);
   const graft = new ModelGraft(url, CorrelatedSceneGraph.from(glTF));
 
-<<<<<<< HEAD
-const prepareConstructsFor =
-   async (url: string, capabilities: ThreeDOMCapability[] = []) => {
- const gltf = await loadThreeGLTF(url);
- const executionContext = new ThreeDOMExecutionContext(capabilities);
- const graft = new ModelGraft(url, CorrelatedSceneGraph.from(gltf));
-
- return {executionContext, graft, gltf};
-=======
   const {port1, port2} = new MessageChannel();
   const graftManipulator = new ModelGraftManipulator(graft, port1);
   const modelKernel = new ModelKernel(port2, graft.model.toJSON());
 
   return {graftManipulator, modelKernel, glTF};
->>>>>>> f2dae234
 };
 
 const imageURL = (() => {
- const canvas = document.createElement('canvas');
+  const canvas = document.createElement('canvas');
 
- return (width: number, height: number): string => {
-   canvas.width = width;
-   canvas.height = height;
+  return (width: number, height: number): string => {
+    canvas.width = width;
+    canvas.height = height;
 
-   return canvas.toDataURL();
- };
+    return canvas.toDataURL();
+  };
 })();
 
 suite('end-to-end', () => {
-<<<<<<< HEAD
- test('can operate on a scene graph via a custom script in a worker', async ()
-=> { const {executionContext, graft, gltf} = await
-prepareConstructsFor(ASTRONAUT_GLB_PATH, ['material-properties']);
-
-   // Note that this lookup is specific to the Astronaut model and will need
-   // to be adapted in case the model changes:
-   const material =
-       ((gltf.scene.children[0] as Object3D).children[0] as Mesh).material as
-       MeshStandardMaterial;
-
-   executionContext.changeModel(graft);
-
-   executionContext.eval(
-       'model.materials[0].pbrMetallicRoughness.setBaseColorFactor([0, 0, 1])');
-
-   await waitForEvent(graft, 'mutation');
-
-   expect(material.color.r).to.be.equal(0);
-   expect(material.color.b).to.be.equal(1);
- });
-
- test('can operate on the artifact of a Three.js GLTFLoader', async () => {
-   const {executionContext, graft, gltf} =
-       await prepareConstructsFor(ASTRONAUT_GLB_PATH, ['material-properties']);
-
-   const material = (gltf.scene.children[0]!.children[0] as Mesh).material as
-       MeshStandardMaterial;
-
-   executionContext.changeModel(graft);
-
-   executionContext.eval(
-       'model.materials[0].pbrMetallicRoughness.setBaseColorFactor([0, 0, 1])');
-
-   await waitForEvent(graft, 'mutation');
-
-   expect(material.color.r).to.be.equal(0);
-   expect(material.color.b).to.be.equal(1);
- });
-
- test('expresses the name of a material in the worklet context', async () => {
-   const {executionContext, graft, gltf} = await prepareConstructsFor(
-       ASTRONAUT_GLB_PATH, ['messaging', 'material-properties']);
-
-   const material = (gltf.scene.children[0]!.children[0] as Mesh).material as
-       MeshStandardMaterial;
-
-   executionContext.changeModel(graft);
-
-   const messageEventArrives =
-       waitForEvent<MessageEvent>(executionContext.worker, 'message');
-   executionContext.eval('self.postMessage(model.materials[0].name)');
-
-   const messageEvent = await messageEventArrives;
-
-   expect(messageEvent.data).to.be.ok;
-   expect(messageEvent.data).to.not.be.equal('');
-   expect(messageEvent.data).to.be.equal(material.name);
- });
-
- suite('configuring textures', () => {
-   test('can change the base color texture image', async () => {
-     const {executionContext, graft, gltf} = await prepareConstructsFor(
-         ASTRONAUT_GLB_PATH, ['messaging', 'material-properties', 'textures']);
-     const textureURL = imageURL(64, 64);
-
-     executionContext.changeModel(graft);
-
-     executionContext.eval(`
-self.addEventListener('message', function(event) {
- var textureURL = event.data;
- model.materials[0].pbrMetallicRoughness.baseColorTexture.texture.source.setURI(textureURL);
-});
-=======
   suite('with Astronaut.glb', () => {
     let manipulator: ModelGraftManipulator;
     let kernel: ModelKernel;
@@ -184,57 +86,10 @@
           expect(color[0]).to.be.equal(0);
           expect(color[2]).to.be.equal(1);
         });
->>>>>>> f2dae234
 
     test('expresses the name of a material', async () => {
       const name = kernel.model.materials[0].name;
 
-<<<<<<< HEAD
-     await waitForEvent(executionContext.worker, 'message');
-
-     executionContext.worker.postMessage(textureURL);
-
-     await waitForEvent(graft, 'mutation');
-
-     const material = (gltf.scene.children[0]!.children[0] as Mesh).material as
-         MeshStandardMaterial;
-
-     expect(material.map?.image.src).to.be.equal(textureURL);
-   });
- });
-
- suite('scene graph order', () => {
-   test('orders materials deterministically', async () => {
-     const {executionContext, graft} = await prepareConstructsFor(
-         ORDER_TEST_GLB_PATH, ['messaging', 'material-properties']);
-
-
-     executionContext.changeModel(graft);
-
-     const messageEventArrives =
-         waitForEvent<MessageEvent>(executionContext.worker, 'message');
-
-     executionContext.eval(`
-var materialNames = model.materials.map(function (material) {
- return material.name;
-});
-
-self.postMessage(JSON.stringify(materialNames));
-     `);
-
-     const messageEvent = await messageEventArrives;
-     const materialNames = JSON.parse(messageEvent.data);
-
-     expect(materialNames).to.be.deep.equal([
-       'Material0',
-       'Material1',
-       'Material2',
-     ]);
-   });
- });
-});
-**/
-=======
       expect(name).to.be.ok;
       expect(name).to.not.be.equal('');
       expect(name).to.be.equal(material.name);
@@ -285,5 +140,4 @@
       });
     });
   });
-});
->>>>>>> f2dae234
+});