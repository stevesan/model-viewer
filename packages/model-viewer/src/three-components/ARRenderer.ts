--- conflicted
+++ resolved
@@ -173,12 +173,9 @@
       console.warn('Cannot present while a model is already presenting');
     }
 
-<<<<<<< HEAD
-    scene.setHotspotsVisibility(false);
+    scene.model.setHotspotsVisibility(false);
+    scene.visible = false;
     this.initializeRenderer();
-=======
-    scene.model.setHotspotsVisibility(false);
->>>>>>> 9d0c73f8
 
     const currentSession = await this.resolveARSession();
     currentSession.addEventListener('end', () => {
@@ -192,23 +189,17 @@
     scene.setARTarget();
 
     scene.setCamera(this.camera);
-<<<<<<< HEAD
 
     const element = scene.element as ModelViewerElement;
-    const {pivot} = scene;
+    const {model} = scene;
     this[$turntableRotation] = element.turntableRotation;
     element.resetTurntableRotation();
-    pivot.updateMatrixWorld();
-
-    const {size} = scene.model;
+    scene.setARTarget();
+
+    const {size} = model;
     const placementBox = new PlacementBox(size.x, size.z);
     // placementBox.position.set();
-    pivot.add(placementBox);
-    pivot.visible = false;
-=======
-    scene.add(this.reticle);
-    scene.model.visible = false;
->>>>>>> 9d0c73f8
+    model.add(placementBox);
 
     this[$oldBackground] = scene.background;
     scene.background = null;
@@ -267,16 +258,10 @@
     const scene = this[$presentedScene];
     if (scene != null) {
       const {model, element} = scene;
+      scene.visible = true;
       scene.setCamera(scene.camera);
-<<<<<<< HEAD
-      scene.pivot.remove(this[$placementBox]!);
-      scene.pivot.visible = true;
-      scene.setHotspotsVisibility(true);
-=======
-      scene.remove(this.reticle);
-      model.visible = true;
+      model.remove(this[$placementBox]!);
       model.setHotspotsVisibility(true);
->>>>>>> 9d0c73f8
 
       scene.position.set(0, 0, 0);
       scene.yaw = this[$turntableRotation]!;
@@ -313,7 +298,7 @@
     // position is not updated when matrix is updated.
     camera.position.setFromMatrixPosition(cameraMatrix);
 
-    this[$presentedScene]!.orientHotspots(
+    this[$presentedScene]!.model.orientHotspots(
         Math.atan2(cameraMatrix.elements[1], cameraMatrix.elements[5]));
   }
 
@@ -349,38 +334,18 @@
     // NOTE: Currently rays will be cast from the middle of the screen.
     // Eventually we might use input coordinates for this.
 
-<<<<<<< HEAD
     const scene = this[$presentedScene]!;
-    const {pivot, shadow} = scene;
-
-    pivot.position.setFromMatrixPosition(hitMatrix);
+
+    scene.position.setFromMatrixPosition(hitMatrix);
     // .sub(this[$placementBox]!.position);
 
     // Orient the dolly/model to face the camera
     const camPosition = vector3.setFromMatrixPosition(this.camera.matrix);
-    pivot.lookAt(camPosition.x, pivot.position.y, camPosition.z);
-    pivot.updateMatrixWorld();
-    shadow!.setRotation(pivot.rotation.y);
-
-    pivot.visible = true;
-    scene.setHotspotsVisibility(true);
-=======
-    // Just reuse the hit matrix that the reticle has computed.
-    if (this.reticle && this.reticle.hitMatrix) {
-      const scene = this[$presentedScene]!;
-      const {model} = scene;
-      const {hitMatrix} = this.reticle;
-
-      scene.position.setFromMatrixPosition(hitMatrix);
-
-      // Orient the scene to face the camera
-      const camPosition = vector3.setFromMatrixPosition(this.camera.matrix);
-      scene.pointTowards(camPosition.x, camPosition.z);
-      scene.updateMatrixWorld();
-
-      model.visible = true;
-      model.setHotspotsVisibility(true);
->>>>>>> 9d0c73f8
+    scene.pointTowards(camPosition.x, camPosition.z);
+    scene.updateMatrixWorld();
+
+    scene.visible = true;
+    scene.model.setHotspotsVisibility(true);
 
     this.dispatchEvent({type: 'modelmove'});
   }
@@ -422,10 +387,9 @@
 
       if (translateModel === true) {
         const thisDragPosition = vector3.setFromMatrixPosition(hitMatrix);
-        const {pivot, shadow} = this[$presentedScene]!;
-        pivot.position.add(thisDragPosition).sub(this[$lastDragPosition]);
-        pivot.updateMatrixWorld();
-        shadow!.setRotation(pivot.rotation.y);
+        const scene = this[$presentedScene]!;
+        scene.position.add(thisDragPosition).sub(this[$lastDragPosition]);
+        // scene.updateMatrixWorld();
         this[$lastDragPosition].copy(thisDragPosition);
       } else {
         this[$lastDragPosition].setFromMatrixPosition(hitMatrix);
@@ -434,12 +398,10 @@
   }
 
   [$rotateModel]() {
-    const {pivot, shadow} = this[$presentedScene]!;
+    const scene = this[$presentedScene]!;
     const thisDragX = this[$inputSource]!.gamepad.axes[0];
     const deltaRadians = (thisDragX - this[$lastDragX]) * ROTATION_RATE;
-    pivot.rotateY(deltaRadians);
-    pivot.updateMatrixWorld();
-    shadow!.setRotation(pivot.rotation.y);
+    scene.yaw = scene.yaw + deltaRadians;
     this[$lastDragX] = thisDragX;
   }
 
@@ -465,43 +427,10 @@
     this.renderer.preRender(scene, time, delta);
     this[$lastTick] = time;
 
-<<<<<<< HEAD
     this[$placeInitially](frame);
 
     if (this[$isTranslating] === true) {
       this[$processTransientInput](frame, true);
-=======
-    for (const view of frame.getViewerPose(this[$refSpace]!).views) {
-      const viewport = session.renderState.baseLayer!.getViewport(view);
-      this.threeRenderer.setViewport(
-          viewport.x, viewport.y, viewport.width, viewport.height);
-
-      const {camera} = this;
-      const {matrix: cameraMatrix} = camera;
-      camera.projectionMatrix.fromArray(view.projectionMatrix);
-      cameraMatrix.fromArray(view.transform.matrix);
-      camera.updateMatrixWorld(true);
-      // position is not updated when matrix is updated.
-      camera.position.setFromMatrixPosition(cameraMatrix);
-
-      scene.model.orientHotspots(
-          Math.atan2(cameraMatrix.elements[1], cameraMatrix.elements[5]));
-
-      // NOTE: Updating input or the reticle is dependent on the camera's
-      // pose, hence updating these elements after camera update but
-      // before render.
-      this.reticle.update(
-          this[$currentSession]!,
-          frame,
-          this[$viewerRefSpace]!,
-          this[$refSpace]!);
-      this.processXRInput(frame);
-
-      // NOTE: Clearing depth caused issues on Samsung devices
-      // @see https://github.com/googlecodelabs/ar-with-webxr/issues/8
-      // this.threeRenderer.clearDepth();
-      this.threeRenderer.render(scene, camera);
->>>>>>> 9d0c73f8
     }
 
     if (this[$isRotating] === true) {
