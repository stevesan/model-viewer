/* @license
 * Copyright 2019 Google LLC. All Rights Reserved.
 * Licensed under the Apache License, Version 2.0 (the 'License');
 * you may not use this file except in compliance with the License.
 * You may obtain a copy of the License at
 *
 *     http://www.apache.org/licenses/LICENSE-2.0
 *
 * Unless required by applicable law or agreed to in writing, software
 * distributed under the License is distributed on an 'AS IS' BASIS,
 * WITHOUT WARRANTIES OR CONDITIONS OF ANY KIND, either express or implied.
 * See the License for the specific language governing permissions and
 * limitations under the License.
 */

import {property} from 'lit-element';
import {Event, PerspectiveCamera, Spherical, Vector3} from 'three';

import {style} from '../decorators.js';
import ModelViewerElementBase, {$ariaLabel, $container, $loadedTime, $needsRender, $onModelLoad, $onResize, $renderer, $scene, $tick, $userInputElement, Vector3D} from '../model-viewer-base.js';
import {degreesToRadians, normalizeUnit} from '../styles/conversions.js';
import {EvaluatedStyle, Intrinsics, SphericalIntrinsics, StyleEvaluator, Vector3Intrinsics} from '../styles/evaluators.js';
import {IdentNode, NumberNode, numberNode, parseExpressions} from '../styles/parsers.js';
import {SAFE_RADIUS_RATIO} from '../three-components/Model.js';
import {ChangeEvent, ChangeSource, PointerChangeEvent, SmoothControls} from '../three-components/SmoothControls.js';
import {Constructor} from '../utilities.js';
import {timeline} from '../utilities/animation.js';



// NOTE(cdata): The following "animation" timing functions are deliberately
// being used in favor of CSS animations. In Safari 12.1 and 13, CSS animations
// would cause the interaction prompt to glitch unexpectedly
// @see https://github.com/GoogleWebComponents/model-viewer/issues/839
const PROMPT_ANIMATION_TIME = 5000;

// For timing purposes, a "frame" is a timing agnostic relative unit of time
// and a "value" is a target value for the keyframe.
const wiggle = timeline(0, [
  {frames: 6, value: 0},
  {frames: 5, value: -1},
  {frames: 1, value: -1},
  {frames: 8, value: 1},
  {frames: 1, value: 1},
  {frames: 5, value: 0},
  {frames: 12, value: 0}
]);

const fade = timeline(0, [
  {frames: 2, value: 0},
  {frames: 1, value: 1},
  {frames: 5, value: 1},
  {frames: 1, value: 0},
  {frames: 4, value: 0}
]);

export const DEFAULT_CAMERA_ORBIT = '0deg 75deg 105%';
const DEFAULT_CAMERA_TARGET = 'auto auto auto';
const DEFAULT_FIELD_OF_VIEW = 'auto';

const MINIMUM_RADIUS_RATIO = 1.1 * SAFE_RADIUS_RATIO;

const AZIMUTHAL_QUADRANT_LABELS = ['front', 'right', 'back', 'left'];
const POLAR_TRIENT_LABELS = ['upper-', '', 'lower-'];

export const DEFAULT_INTERACTION_PROMPT_THRESHOLD = 3000;
export const INTERACTION_PROMPT =
    'Use mouse, touch or arrow keys to control the camera!';

export interface CameraChangeDetails {
  source: ChangeSource;
}

export interface SphericalPosition {
  theta: number;  // equator angle around the y (up) axis.
  phi: number;    // polar angle from the y (up) axis.
  radius: number;
}

export type InteractionPromptStrategy = 'auto'|'when-focused'|'none';
export type InteractionPromptStyle = 'basic'|'wiggle';
export type InteractionPolicy = 'always-allow'|'allow-when-focused';

export const InteractionPromptStrategy:
    {[index: string]: InteractionPromptStrategy} = {
      AUTO: 'auto',
      WHEN_FOCUSED: 'when-focused',
      NONE: 'none'
    };

export const InteractionPromptStyle:
    {[index: string]: InteractionPromptStyle} = {
      BASIC: 'basic',
      WIGGLE: 'wiggle'
    };

export const InteractionPolicy: {[index: string]: InteractionPolicy} = {
  ALWAYS_ALLOW: 'always-allow',
  WHEN_FOCUSED: 'allow-when-focused'
};

export const fieldOfViewIntrinsics = (element: ModelViewerElementBase) => {
  return {
    basis: [numberNode(
        (element as any)[$zoomAdjustedFieldOfView] * Math.PI / 180, 'rad')],
    keywords: {auto: [null]}
  };
};

const minFieldOfViewIntrinsics = {
  basis: [degreesToRadians(numberNode(25, 'deg')) as NumberNode<'rad'>],
  keywords: {auto: [null]}
};

const maxFieldOfViewIntrinsics = (element: ModelViewerElementBase) => {
  const scene = element[$scene];

  return {
    basis: [degreesToRadians(numberNode(45, 'deg')) as NumberNode<'rad'>],
    keywords: {auto: [numberNode(scene.framedFieldOfView, 'deg')]}
  };
};

export const cameraOrbitIntrinsics = (() => {
  const defaultTerms =
      parseExpressions(DEFAULT_CAMERA_ORBIT)[0]
          .terms as [NumberNode<'rad'>, NumberNode<'rad'>, IdentNode];

  const theta = normalizeUnit(defaultTerms[0]) as NumberNode<'rad'>;
  const phi = normalizeUnit(defaultTerms[1]) as NumberNode<'rad'>;

  return (element: ModelViewerElementBase) => {
    const radius = element[$scene].model.idealCameraDistance;

    return {
      basis: [theta, phi, numberNode(radius, 'm')],
      keywords: {auto: [null, null, numberNode(105, '%')]}
    };
  };
})();

const minCameraOrbitIntrinsics = (element: ModelViewerElementBase) => {
  const radius =
      MINIMUM_RADIUS_RATIO * element[$scene].model.idealCameraDistance;

  return {
    basis: [
      numberNode(-Infinity, 'rad'),
      numberNode(Math.PI / 8, 'rad'),
      numberNode(radius, 'm')
    ],
    keywords: {auto: [null, null, null]}
  };
};

const maxCameraOrbitIntrinsics = (element: ModelViewerElementBase) => {
  const orbitIntrinsics = cameraOrbitIntrinsics(element);
  const evaluator = new StyleEvaluator([], orbitIntrinsics);
  const defaultRadius = evaluator.evaluate()[2];

  return {
    basis: [
      numberNode(Infinity, 'rad'),
      numberNode(Math.PI - Math.PI / 8, 'rad'),
      numberNode(defaultRadius, 'm')
    ],
    keywords: {auto: [null, null, null]}
  };
};

export const cameraTargetIntrinsics = (element: ModelViewerElementBase) => {
  const center = element[$scene].model.boundingBox.getCenter(new Vector3);

  return {
    basis: [
      numberNode(center.x, 'm'),
      numberNode(center.y, 'm'),
      numberNode(center.z, 'm')
    ],
    keywords: {auto: [null, null, null]}
  };
};

const HALF_PI = Math.PI / 2.0;
const THIRD_PI = Math.PI / 3.0;
const QUARTER_PI = HALF_PI / 2.0;
const TAU = 2.0 * Math.PI;

export const $controls = Symbol('controls');
export const $promptElement = Symbol('promptElement');
export const $promptAnimatedContainer = Symbol('promptAnimatedContainer');
export const $idealCameraDistance = Symbol('idealCameraDistance');

const $deferInteractionPrompt = Symbol('deferInteractionPrompt');
const $updateAria = Symbol('updateAria');
const $updateCameraForRadius = Symbol('updateCameraForRadius');

const $blurHandler = Symbol('blurHandler');
const $focusHandler = Symbol('focusHandler');
const $changeHandler = Symbol('changeHandler');
const $pointerChangeHandler = Symbol('pointerChangeHandler');

const $onBlur = Symbol('onBlur');
const $onFocus = Symbol('onFocus');
const $onChange = Symbol('onChange');
const $onPointerChange = Symbol('onPointerChange');

const $waitingToPromptUser = Symbol('waitingToPromptUser');
const $userHasInteracted = Symbol('userHasInteracted');
const $promptElementVisibleTime = Symbol('promptElementVisibleTime');
const $lastPromptOffset = Symbol('lastPromptOffset');
const $focusedTime = Symbol('focusedTime');

const $zoomAdjustedFieldOfView = Symbol('zoomAdjustedFieldOfView');
const $lastSpherical = Symbol('lastSpherical');
const $jumpCamera = Symbol('jumpCamera');

const $syncCameraOrbit = Symbol('syncCameraOrbit');
const $syncFieldOfView = Symbol('syncFieldOfView');
const $syncCameraTarget = Symbol('syncCameraTarget');

const $syncMinCameraOrbit = Symbol('syncMinCameraOrbit');
const $syncMaxCameraOrbit = Symbol('syncMaxCameraOrbit');
const $syncMinFieldOfView = Symbol('syncMinFieldOfView');
const $syncMaxFieldOfView = Symbol('syncMaxFieldOfView');

export declare interface ControlsInterface {
  cameraControls: boolean;
  cameraOrbit: string;
  cameraTarget: string;
  fieldOfView: string;
  minCameraOrbit: string;
  maxCameraOrbit: string;
  minFieldOfView: string;
  maxFieldOfView: string;
  interactionPrompt: InteractionPromptStrategy;
  interactionPromptStyle: InteractionPromptStyle;
  interactionPolicy: InteractionPolicy;
  interactionPromptThreshold: number;
  getCameraOrbit(): SphericalPosition;
  getCameraTarget(): Vector3D;
  getFieldOfView(): number;
  getMinimumFieldOfView(): number|undefined;
  getMaximumFieldOfView(): number|undefined;
  jumpCameraToGoal(): void;
  resetInteractionPrompt(): void;
}

export const ControlsMixin = <T extends Constructor<ModelViewerElementBase>>(
    ModelViewerElement: T): Constructor<ControlsInterface>&T => {
  class ControlsModelViewerElement extends ModelViewerElement {
    @property({type: Boolean, attribute: 'camera-controls'})
    cameraControls: boolean = false;

    @style({
      intrinsics: cameraOrbitIntrinsics,
      observeEffects: true,
      updateHandler: $syncCameraOrbit
    })
    @property({type: String, attribute: 'camera-orbit', hasChanged: () => true})
    cameraOrbit: string = DEFAULT_CAMERA_ORBIT;

    @style({
      intrinsics: cameraTargetIntrinsics,
      observeEffects: true,
      updateHandler: $syncCameraTarget
    })
    @property(
        {type: String, attribute: 'camera-target', hasChanged: () => true})
    cameraTarget: string = DEFAULT_CAMERA_TARGET;

    @style({
      intrinsics: fieldOfViewIntrinsics,
      observeEffects: true,
      updateHandler: $syncFieldOfView
    })
    @property(
        {type: String, attribute: 'field-of-view', hasChanged: () => true})
    fieldOfView: string = DEFAULT_FIELD_OF_VIEW;

    @style({
      intrinsics: minCameraOrbitIntrinsics,
      updateHandler: $syncMinCameraOrbit
    })
    @property(
        {type: String, attribute: 'min-camera-orbit', hasChanged: () => true})
    minCameraOrbit: string = 'auto';

    @style({
      intrinsics: maxCameraOrbitIntrinsics,
      updateHandler: $syncMaxCameraOrbit
    })
    @property(
        {type: String, attribute: 'max-camera-orbit', hasChanged: () => true})
    maxCameraOrbit: string = 'auto';

    @style({
      intrinsics: minFieldOfViewIntrinsics,
      updateHandler: $syncMinFieldOfView
    })
    @property(
        {type: String, attribute: 'min-field-of-view', hasChanged: () => true})
    minFieldOfView: string = 'auto';

    @style({
      intrinsics: maxFieldOfViewIntrinsics,
      updateHandler: $syncMaxFieldOfView
    })
    @property(
        {type: String, attribute: 'max-field-of-view', hasChanged: () => true})
    maxFieldOfView: string = 'auto';

    @property({type: Number, attribute: 'interaction-prompt-threshold'})
    interactionPromptThreshold: number = DEFAULT_INTERACTION_PROMPT_THRESHOLD;

    @property({type: String, attribute: 'interaction-prompt-style'})
    interactionPromptStyle: InteractionPromptStyle =
        InteractionPromptStyle.WIGGLE;

    @property({type: String, attribute: 'interaction-prompt'})
    interactionPrompt: InteractionPromptStrategy =
        InteractionPromptStrategy.AUTO;

    @property({type: String, attribute: 'interaction-policy'})
    interactionPolicy: InteractionPolicy = InteractionPolicy.ALWAYS_ALLOW;

    protected[$promptElement] =
        this.shadowRoot!.querySelector('.interaction-prompt') as HTMLElement;
    protected[$promptAnimatedContainer] =
        this.shadowRoot!.querySelector(
            '.interaction-prompt > .animated-container') as HTMLElement;

    protected[$focusedTime] = Infinity;
    protected[$lastPromptOffset] = 0;
    protected[$promptElementVisibleTime] = Infinity;
    protected[$userHasInteracted] = false;
    protected[$waitingToPromptUser] = false;

    protected[$controls] = new SmoothControls(
        this[$scene].camera as PerspectiveCamera, this[$userInputElement]);

    protected[$zoomAdjustedFieldOfView] = 0;
    protected[$lastSpherical] = new Spherical();
    protected[$jumpCamera] = false;

    protected[$changeHandler] = (event: Event) =>
        this[$onChange](event as ChangeEvent);

    protected[$pointerChangeHandler] = (event: Event) =>
        this[$onPointerChange](event as PointerChangeEvent);

    protected[$focusHandler] = () => this[$onFocus]();
    protected[$blurHandler] = () => this[$onBlur]();

    getCameraOrbit(): SphericalPosition {
      const {theta, phi, radius} = this[$lastSpherical];
      return {theta, phi, radius};
    }

    getCameraTarget(): Vector3D {
      return this[$scene].getTarget();
    }

    getFieldOfView(): number {
      return this[$controls].getFieldOfView();
    }

<<<<<<< HEAD
    getMinimumFieldOfView(): number {
      return this[$controls].options.minimumFieldOfView;
    }

    getMaximumFieldOfView(): number {
=======
    getMinimumFieldOfView(): number|undefined {
      return this[$controls].options.minimumFieldOfView;
    }

    getMaximumFieldOfView(): number|undefined {
>>>>>>> 993ea1f3
      return this[$controls].options.maximumFieldOfView;
    }

    jumpCameraToGoal() {
      this[$jumpCamera] = true;
      this.requestUpdate($jumpCamera, false);
    }

    resetInteractionPrompt() {
      this[$lastPromptOffset] = 0;
      this[$promptElementVisibleTime] = Infinity;
      this[$userHasInteracted] = false;
      this[$waitingToPromptUser] =
          this.interactionPrompt === InteractionPromptStrategy.AUTO &&
          this.cameraControls;
    }

    connectedCallback() {
      super.connectedCallback();

      this[$controls].addEventListener('change', this[$changeHandler]);
      this[$controls].addEventListener(
          'pointer-change-start', this[$pointerChangeHandler]);
      this[$controls].addEventListener(
          'pointer-change-end', this[$pointerChangeHandler]);
    }

    disconnectedCallback() {
      super.disconnectedCallback();

      this[$controls].removeEventListener('change', this[$changeHandler]);
      this[$controls].removeEventListener(
          'pointer-change-start', this[$pointerChangeHandler]);
      this[$controls].removeEventListener(
          'pointer-change-end', this[$pointerChangeHandler]);
    }

    updated(changedProperties: Map<string|number|symbol, unknown>) {
      super.updated(changedProperties);

      const controls = this[$controls];
      const input = this[$userInputElement];

      if (changedProperties.has('cameraControls')) {
        if (this.cameraControls) {
          controls.enableInteraction();
          if (this.interactionPrompt === InteractionPromptStrategy.AUTO) {
            this[$waitingToPromptUser] = true;
          }

          input.addEventListener('focus', this[$focusHandler]);
          input.addEventListener('blur', this[$blurHandler]);
        } else {
          input.removeEventListener('focus', this[$focusHandler]);
          input.removeEventListener('blur', this[$blurHandler]);

          controls.disableInteraction();
          this[$deferInteractionPrompt]();
        }
      }

      if (changedProperties.has('interactionPrompt') ||
          changedProperties.has('cameraControls') ||
          changedProperties.has('src')) {
        if (this.interactionPrompt === InteractionPromptStrategy.AUTO &&
            this.cameraControls) {
          this[$waitingToPromptUser] = true;
        } else {
          this[$deferInteractionPrompt]();
        }
      }

      if (changedProperties.has('interactionPromptStyle')) {
        this[$promptElement].classList.toggle(
            'wiggle',
            this.interactionPromptStyle === InteractionPromptStyle.WIGGLE);
      }

      if (changedProperties.has('interactionPolicy')) {
        const interactionPolicy = this.interactionPolicy;
        controls.applyOptions({interactionPolicy});
      }

      if (this[$jumpCamera] === true) {
        Promise.resolve().then(() => {
          this[$controls].jumpToGoal();
          this[$scene].jumpToGoal();
          this[$jumpCamera] = false;
        });
      }
    }

    [$syncFieldOfView](style: EvaluatedStyle<Intrinsics<['rad']>>) {
      this[$controls].setFieldOfView(style[0] * 180 / Math.PI);
    }

    [$syncCameraOrbit](style: EvaluatedStyle<SphericalIntrinsics>) {
      this[$controls].setOrbit(style[0], style[1], style[2]);
    }

    [$syncMinCameraOrbit](style: EvaluatedStyle<SphericalIntrinsics>) {
      this[$controls].applyOptions({
        minimumAzimuthalAngle: style[0],
        minimumPolarAngle: style[1],
        minimumRadius: style[2]
      });
      this.jumpCameraToGoal();
    }

    [$syncMaxCameraOrbit](style: EvaluatedStyle<SphericalIntrinsics>) {
      this[$controls].applyOptions({
        maximumAzimuthalAngle: style[0],
        maximumPolarAngle: style[1],
        maximumRadius: style[2]
      });
      this[$updateCameraForRadius](style[2]);
      this.jumpCameraToGoal();
    }

    [$syncMinFieldOfView](style: EvaluatedStyle<Intrinsics<['rad']>>) {
      this[$controls].applyOptions(
          {minimumFieldOfView: style[0] * 180 / Math.PI});
      this.jumpCameraToGoal();
    }

    [$syncMaxFieldOfView](style: EvaluatedStyle<Intrinsics<['rad']>>) {
      this[$controls].applyOptions(
          {maximumFieldOfView: style[0] * 180 / Math.PI});
      this.jumpCameraToGoal();
    }

    [$syncCameraTarget](style: EvaluatedStyle<Vector3Intrinsics>) {
      const [x, y, z] = style;
      this[$scene].setTarget(x, y, z);
    }

    [$tick](time: number, delta: number) {
      super[$tick](time, delta);

      if (this[$renderer].isPresenting) {
        return;
      }

      const now = performance.now();
      if (this[$waitingToPromptUser]) {
        const thresholdTime =
            this.interactionPrompt === InteractionPromptStrategy.AUTO ?
            this[$loadedTime] :
            this[$focusedTime];

        if (this.loaded &&
            now > thresholdTime + this.interactionPromptThreshold) {
          this[$userInputElement].setAttribute(
              'aria-label', INTERACTION_PROMPT);

          this[$waitingToPromptUser] = false;
          this[$promptElementVisibleTime] = now;

          this[$promptElement].classList.add('visible');
        }
      }


      if (isFinite(this[$promptElementVisibleTime]) &&
          this.interactionPromptStyle === InteractionPromptStyle.WIGGLE) {
        const scene = this[$scene];
        const animationTime =
            ((now - this[$promptElementVisibleTime]) / PROMPT_ANIMATION_TIME) %
            1;
        const offset = wiggle(animationTime);
        const opacity = fade(animationTime);

        const xOffset = offset * scene.width * 0.05;
        const deltaTheta = (offset - this[$lastPromptOffset]) * Math.PI / 16;

        this[$promptAnimatedContainer].style.transform =
            `translateX(${xOffset}px)`;
        this[$promptAnimatedContainer].style.opacity = `${opacity}`;

        this[$controls].adjustOrbit(deltaTheta, 0, 0);

        this[$lastPromptOffset] = offset;
        this[$needsRender]();
      }

      this[$controls].update(time, delta);
      this[$scene].updateTarget(delta);
    }

    [$deferInteractionPrompt]() {
      // Effectively cancel the timer waiting for user interaction:
      this[$waitingToPromptUser] = false;
      this[$promptElement].classList.remove('visible');
      this[$promptElementVisibleTime] = Infinity;
    }

    /**
     * Updates the camera's near and far planes to enclose the scene when
     * orbiting at the supplied radius.
     */
    [$updateCameraForRadius](radius: number) {
      const {idealCameraDistance} = this[$scene].model;
      const maximumRadius = Math.max(idealCameraDistance, radius);

      const near = 0;
      const far = 2 * maximumRadius;
      this[$controls].updateNearFar(near, far);
    }

    [$updateAria]() {
      // NOTE(cdata): It is possible that we might want to record the
      // last spherical when the label actually changed. Right now, the
      // side-effect the current implementation is that we will only
      // announce the first view change that occurs after the element
      // becomes focused.
      const {theta: lastTheta, phi: lastPhi} = this[$lastSpherical];
      const {theta, phi} =
          this[$controls]!.getCameraSpherical(this[$lastSpherical]);

      const rootNode = this.getRootNode() as Document | ShadowRoot | null;

      // Only change the aria-label if <model-viewer> is currently focused:
      if (rootNode != null && rootNode.activeElement === this) {
        const lastAzimuthalQuadrant =
            (4 + Math.floor(((lastTheta % TAU) + QUARTER_PI) / HALF_PI)) % 4;
        const azimuthalQuadrant =
            (4 + Math.floor(((theta % TAU) + QUARTER_PI) / HALF_PI)) % 4;

        const lastPolarTrient = Math.floor(lastPhi / THIRD_PI);
        const polarTrient = Math.floor(phi / THIRD_PI);

        if (azimuthalQuadrant !== lastAzimuthalQuadrant ||
            polarTrient !== lastPolarTrient) {
          const azimuthalQuadrantLabel =
              AZIMUTHAL_QUADRANT_LABELS[azimuthalQuadrant];
          const polarTrientLabel = POLAR_TRIENT_LABELS[polarTrient];

          const ariaLabel =
              `View from stage ${polarTrientLabel}${azimuthalQuadrantLabel}`;

          this[$userInputElement].setAttribute('aria-label', ariaLabel);
        }
      }
    }

    [$onResize](event: any) {
      const controls = this[$controls];
      const oldFramedFieldOfView = this[$scene].framedFieldOfView;

      // The super of $onResize will update the scene's framedFieldOfView, so we
      // compare the before and after to calculate the proper zoom.
      super[$onResize](event);

      const newFramedFieldOfView = this[$scene].framedFieldOfView;
      const zoom = controls.getFieldOfView() / oldFramedFieldOfView;
      this[$zoomAdjustedFieldOfView] = newFramedFieldOfView * zoom;

      controls.updateAspect(this[$scene].aspect);

      this.requestUpdate('maxFieldOfView', this.maxFieldOfView);
      this.requestUpdate('fieldOfView', this.fieldOfView);
      this.jumpCameraToGoal();
    }

    [$onModelLoad](event: any) {
      super[$onModelLoad](event);

      const {framedFieldOfView} = this[$scene];
      this[$zoomAdjustedFieldOfView] = framedFieldOfView;

      this.requestUpdate('maxFieldOfView', this.maxFieldOfView);
      this.requestUpdate('fieldOfView', this.fieldOfView);
      this.requestUpdate('cameraOrbit', this.cameraOrbit);
      this.requestUpdate('minCameraOrbit', this.minCameraOrbit);
      this.requestUpdate('maxCameraOrbit', this.maxCameraOrbit);
      this.requestUpdate('cameraTarget', this.cameraTarget);
      this.jumpCameraToGoal();
    }

    [$onFocus]() {
      const input = this[$userInputElement];

      if (!isFinite(this[$focusedTime])) {
        this[$focusedTime] = performance.now();
      }

      // NOTE(cdata): On every re-focus, we switch the aria-label back to
      // the original, non-prompt label if appropriate. If the user has
      // already interacted, they no longer need to hear the prompt.
      // Otherwise, they will hear it again after the idle prompt threshold
      // has been crossed.
      const ariaLabel = this[$ariaLabel];

      if (input.getAttribute('aria-label') !== ariaLabel) {
        input.setAttribute('aria-label', ariaLabel);
      }

      if (this.interactionPrompt === InteractionPromptStrategy.WHEN_FOCUSED &&
          !this[$userHasInteracted]) {
        this[$waitingToPromptUser] = true;
      }
    }

    [$onBlur]() {
      this[$waitingToPromptUser] = false;
      this[$promptElement].classList.remove('visible');

      this[$promptElementVisibleTime] = Infinity;
      this[$focusedTime] = Infinity;
    }

    [$onChange]({source}: ChangeEvent) {
      this[$updateAria]();
      this[$needsRender]();

      if (source === ChangeSource.USER_INTERACTION) {
        this[$userHasInteracted] = true;
        this[$deferInteractionPrompt]();
      }

      this.dispatchEvent(new CustomEvent<CameraChangeDetails>(
          'camera-change', {detail: {source}}));
    }

    [$onPointerChange](event: PointerChangeEvent) {
      if (event.type === 'pointer-change-start') {
        this[$container].classList.add('pointer-tumbling');
      } else {
        this[$container].classList.remove('pointer-tumbling');
      }
    }
  }

  return ControlsModelViewerElement;
};<|MERGE_RESOLUTION|>--- conflicted
+++ resolved
@@ -365,19 +365,11 @@
       return this[$controls].getFieldOfView();
     }
 
-<<<<<<< HEAD
-    getMinimumFieldOfView(): number {
-      return this[$controls].options.minimumFieldOfView;
-    }
-
-    getMaximumFieldOfView(): number {
-=======
     getMinimumFieldOfView(): number|undefined {
       return this[$controls].options.minimumFieldOfView;
     }
 
     getMaximumFieldOfView(): number|undefined {
->>>>>>> 993ea1f3
       return this[$controls].options.maximumFieldOfView;
     }
 
